--- conflicted
+++ resolved
@@ -145,12 +145,7 @@
             recompilationDecision = IncrementalCacheImpl.RecompilationDecision.DO_NOTHING
         }
         else {
-<<<<<<< HEAD
-            recompilationDecision = updateKotlinIncrementalCache(compilationErrors, dirtyFilesHolder, incrementalCaches, outputsItemsAndTargets)
-=======
             recompilationDecision = updateKotlinIncrementalCache(compilationErrors, incrementalCaches, outputsItemsAndTargets)
-            updateJavaMappings(chunk, compilationErrors, context, dirtyFilesHolder, filesToCompile, outputsItemsAndTargets)
->>>>>>> 560b2346
         }
 
         if (compilationErrors) {
@@ -166,34 +161,11 @@
                 allCompiledFiles.clear()
                 return CHUNK_REBUILD_REQUIRED
             }
-<<<<<<< HEAD
             if (recompilationDecision == IncrementalCacheImpl.RecompilationDecision.COMPILE_OTHERS) {
                 // TODO should mark dependencies as dirty, as well
                 FSOperations.markDirty(context, chunk, { file ->
                     KotlinSourceFileCollector.isKotlinSourceFile(file) && file !in allCompiledFiles
                 })
-=======
-
-            when (recompilationDecision) {
-                RECOMPILE_ALL_CHUNK_AND_DEPENDANTS -> {
-                    allCompiledFiles.clear()
-                    FSOperations.markDirtyRecursively(context, chunk)
-                }
-                RECOMPILE_OTHERS_WITH_DEPENDANTS -> {
-                    // Workaround for IDEA 14.0-14.0.2: extended version of markDirtyRecursively is not available
-                    try {
-                        Class.forName("org.jetbrains.jps.incremental.fs.CompilationRound")
-
-                        FSOperations.markDirtyRecursively(context, CompilationRound.NEXT, chunk, fileFilter)
-                    } catch (e: ClassNotFoundException) {
-                        allCompiledFiles.clear()
-                        FSOperations.markDirtyRecursively(context, chunk)
-                    }
-                }
-                RECOMPILE_OTHERS_IN_CHUNK -> {
-                    FSOperations.markDirty(context, chunk, fileFilter)
-                }
->>>>>>> 560b2346
             }
             return ADDITIONAL_PASS_REQUIRED
         }
@@ -264,19 +236,7 @@
             return IncrementalCacheImpl.RecompilationDecision.DO_NOTHING
         }
 
-<<<<<<< HEAD
-        for ((target, cache) in incrementalCaches) {
-            cache.clearCacheForRemovedFiles(
-                    KotlinSourceFileCollector.getRemovedKotlinFiles(dirtyFilesHolder, target),
-                    target.getOutputDir()!!,
-                    !compilationErrors
-            )
-        }
-
         var recompilationDecision = IncrementalCacheImpl.RecompilationDecision.DO_NOTHING
-=======
-        var recompilationDecision = DO_NOTHING
->>>>>>> 560b2346
         for ((outputItem, target) in outputsItemsAndTargets) {
             val newDecision = incrementalCaches[target]!!.saveFileToCache(outputItem.getSourceFiles(), outputItem.getOutputFile())
             recompilationDecision = recompilationDecision.merge(newDecision)
